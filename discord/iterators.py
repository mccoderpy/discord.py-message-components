# -*- coding: utf-8 -*-

"""
The MIT License (MIT)

Copyright (c) 2015-2021 Rapptz & (c) 2021-present mccoderpy

Permission is hereby granted, free of charge, to any person obtaining a
copy of this software and associated documentation files (the "Software"),
to deal in the Software without restriction, including without limitation
the rights to use, copy, modify, merge, publish, distribute, sublicense,
and/or sell copies of the Software, and to permit persons to whom the
Software is furnished to do so, subject to the following conditions:

The above copyright notice and this permission notice shall be included in
all copies or substantial portions of the Software.

THE SOFTWARE IS PROVIDED "AS IS", WITHOUT WARRANTY OF ANY KIND, EXPRESS
OR IMPLIED, INCLUDING BUT NOT LIMITED TO THE WARRANTIES OF MERCHANTABILITY,
FITNESS FOR A PARTICULAR PURPOSE AND NONINFRINGEMENT. IN NO EVENT SHALL THE
AUTHORS OR COPYRIGHT HOLDERS BE LIABLE FOR ANY CLAIM, DAMAGES OR OTHER
LIABILITY, WHETHER IN AN ACTION OF CONTRACT, TORT OR OTHERWISE, ARISING
FROM, OUT OF OR IN CONNECTION WITH THE SOFTWARE OR THE USE OR OTHER
DEALINGS IN THE SOFTWARE.
"""

from __future__ import annotations

import asyncio
import datetime
from collections import namedtuple

from typing import (
    TYPE_CHECKING,
    Optional,
    Union
)

if TYPE_CHECKING:
    from .guild import Guild
    from .abc import Snowflake, Messageable
    from .scheduled_event import GuildScheduledEvent
    from .channel import ThreadChannel, ForumPost, TextChannel, ForumChannel
    

from .errors import NoMoreItems
from .utils import time_snowflake, maybe_coroutine
from .object import Object
from .audit_logs import AuditLogEntry

OLDEST_OBJECT = Object(id=0)
BanEntry = namedtuple('BanEntry', 'reason user')


__all__ = (
    'BanEntry',
    'AuditLogIterator',
    'BanIterator',
    'EventUsersIterator',
    'GuildIterator',
    'HistoryIterator',
    'MemberIterator',
    'ReactionIterator',
    'ThreadMemberIterator',
    'ArchivedThreadIterator',
)


class _AsyncIterator:
    __slots__ = ()

    def get(self, **attrs):
        def predicate(elem):
            for attr, val in attrs.items():
                nested = attr.split('__')
                obj = elem
                for attribute in nested:
                    obj = getattr(obj, attribute)

                if obj != val:
                    return False
            return True

        return self.find(predicate)

    async def find(self, predicate):
        while True:
            try:
                elem = await self.next()
            except NoMoreItems:
                return None

            ret = await maybe_coroutine(predicate, elem)
            if ret:
                return elem

    def chunk(self, max_size):
        if max_size <= 0:
            raise ValueError('async iterator chunk sizes must be greater than 0.')
        return _ChunkedAsyncIterator(self, max_size)

    def map(self, func):
        return _MappedAsyncIterator(self, func)

    def filter(self, predicate):
        return _FilteredAsyncIterator(self, predicate)

    async def flatten(self):
        ret = []
        while True:
            try:
                item = await self.next()
            except NoMoreItems:
                return ret
            else:
                ret.append(item)

    def __aiter__(self):
        return self

    async def __anext__(self):
        try:
            msg = await self.next()
        except NoMoreItems:
            raise StopAsyncIteration()
        else:
            return msg


def _identity(x):
    return x


class _ChunkedAsyncIterator(_AsyncIterator):
    def __init__(self, iterator, max_size):
        self.iterator = iterator
        self.max_size = max_size

    async def next(self):
        ret = []
        n = 0
        while n < self.max_size:
            try:
                item = await self.iterator.next()
            except NoMoreItems:
                if ret:
                    return ret
                raise
            else:
                ret.append(item)
                n += 1
        return ret


class _MappedAsyncIterator(_AsyncIterator):
    def __init__(self, iterator, func):
        self.iterator = iterator
        self.func = func

    async def next(self):
        # this raises NoMoreItems and will propagate appropriately
        item = await self.iterator.next()
        return await maybe_coroutine(self.func, item)


class _FilteredAsyncIterator(_AsyncIterator):
    def __init__(self, iterator, predicate):
        self.iterator = iterator

        if predicate is None:
            predicate = _identity

        self.predicate = predicate

    async def next(self):
        getter = self.iterator.next
        pred = self.predicate
        while True:
            # propagate NoMoreItems similar to _MappedAsyncIterator
            item = await getter()
            ret = await maybe_coroutine(pred, item)
            if ret:
                return item


class ReactionIterator(_AsyncIterator):
    def __init__(self, message, emoji, reaction_type: int, limit: int = 100, after: Optional[Snowflake] = None):
        self.message = message
        self.limit = limit
        self.after = after
        state = message._state
        self.getter = state.http.get_reaction_users
        self.state = state
        self.reaction_type = reaction_type
        self.emoji = emoji
        self.guild = message.guild
        self.channel_id = message.channel.id
        self.users = asyncio.Queue()

    async def next(self):
        if self.users.empty():
            await self.fill_users()

        try:
            return self.users.get_nowait()
        except asyncio.QueueEmpty:
            raise NoMoreItems()

    async def fill_users(self):
        # this is a hack because >circular imports<
        from .user import User

        if self.limit > 0:
            retrieve = self.limit if self.limit <= 100 else 100

            after = self.after.id if self.after else None
            data = await self.getter(
<<<<<<< HEAD
                self.channel_id, self.message.id, self.emoji, retrieve, type=self.reaction_type, after=after
=======
                self.channel_id, self.message.id, self.emoji, retrieve, reaction_type=self.reaction_type, after=after
>>>>>>> 24f839ef
            )

            if data:
                self.limit -= retrieve
                self.after = Object(id=int(data[-1]['id']))

            if self.guild is None or isinstance(self.guild, Object):
                for element in reversed(data):
                    await self.users.put(User(state=self.state, data=element))
            else:
                for element in reversed(data):
                    member_id = int(element['id'])
                    member = self.guild.get_member(member_id)
                    if member is not None:
                        await self.users.put(member)
                    else:
                        await self.users.put(User(state=self.state, data=element))


class HistoryIterator(_AsyncIterator):
    """Iterator for receiving a channel's message history.

    The messages endpoint has two behaviours we care about here:
    If ``before`` is specified, the messages endpoint returns the `limit`
    newest messages before ``before``, sorted with newest first. For filling over
    100 messages, update the ``before`` parameter to the oldest message received.
    Messages will be returned in order by time.
    If ``after`` is specified, it returns the ``limit`` oldest messages after
    ``after``, sorted with newest first. For filling over 100 messages, update the
    ``after`` parameter to the newest message received. If messages are not
    reversed, they will be out of order (99-0, 199-100, so on)

    A note that if both ``before`` and ``after`` are specified, ``before`` is ignored by the
    messages endpoint.

    Parameters
    -----------
    messageable: :class:`abc.Messageable`
        Messageable class to retrieve message history from.
    limit: :class:`int`
        Maximum number of messages to retrieve
    before: Optional[Union[:class:`abc.Snowflake`, :class:`datetime.datetime`]]
        Message before which all messages must be.
    after: Optional[Union[:class:`abc.Snowflake`, :class:`datetime.datetime`]]
        Message after which all messages must be.
    around: Optional[Union[:class:`abc.Snowflake`, :class:`datetime.datetime`]]
        Message around which all messages must be. Limit max 101. Note that if
        limit is an even number, this will return at most limit+1 messages.
    oldest_first: Optional[:class:`bool`]
        If set to ``True``, return messages in oldest->newest order. Defaults to
        ``True`` if `after` is specified, otherwise ``False``.
    """

    def __init__(self,
                 messageable: 'Messageable',
                 limit: int,
                 before: Optional[Union['Snowflake', datetime.datetime]] = None,
                 after: Optional[Union['Snowflake', datetime.datetime]] = None,
                 around: Optional[Union['Snowflake', datetime.datetime]] = None,
                 oldest_first: Optional[bool] = None):

        if isinstance(before, datetime.datetime):
            before = Object(id=time_snowflake(before, high=False))
        if isinstance(after, datetime.datetime):
            after = Object(id=time_snowflake(after, high=True))
        if isinstance(around, datetime.datetime):
            around = Object(id=time_snowflake(around))

        if oldest_first is None:
            self.reverse = after is not None
        else:
            self.reverse = oldest_first

        self.messageable = messageable
        self.limit: int = limit
        self.before: Optional[Object] = before
        self.after: Optional[Object] = after or OLDEST_OBJECT
        self.around: Optional[Object] = around

        self._filter = None  # message dict -> bool

        self.state = self.messageable._state
        self.logs_from = self.state.http.logs_from
        self.messages = asyncio.Queue()

        if self.around:
            if self.limit is None:
                raise ValueError('history does not support around with limit=None')
            if self.limit > 101:
                raise ValueError("history max limit 101 when specifying around parameter")
            elif self.limit == 101:
                self.limit = 100  # Thanks discord

            self._retrieve_messages = self._retrieve_messages_around_strategy
            if self.before and self.after:
                self._filter = lambda m: self.after.id < int(m['id']) < self.before.id
            elif self.before:
                self._filter = lambda m: int(m['id']) < self.before.id
            elif self.after:
                self._filter = lambda m: self.after.id < int(m['id'])
        else:
            if self.reverse:
                self._retrieve_messages = self._retrieve_messages_after_strategy
                if (self.before):
                    self._filter = lambda m: int(m['id']) < self.before.id
            else:
                self._retrieve_messages = self._retrieve_messages_before_strategy
                if (self.after and self.after != OLDEST_OBJECT):
                    self._filter = lambda m: int(m['id']) > self.after.id

    async def next(self):
        if self.messages.empty():
            await self.fill_messages()

        try:
            return self.messages.get_nowait()
        except asyncio.QueueEmpty:
            raise NoMoreItems()

    def _get_retrieve(self):
        l = self.limit
        if l is None or l > 100:
            r = 100
        else:
            r = l
        self.retrieve = r
        return r > 0

    async def flatten(self):
        # this is similar to fill_messages except it uses a list instead
        # of a queue to place the messages in.
        result = []
        channel = await self.messageable._get_channel()
        self.channel = channel
        while self._get_retrieve():
            data = await self._retrieve_messages(self.retrieve)
            if len(data) < 100:
                self.limit = 0  # terminate the infinite loop

            if self.reverse:
                data = reversed(data)
            if self._filter:
                data = filter(self._filter, data)

            for element in data:
                result.append(self.state.create_message(channel=channel, data=element))
        return result

    async def fill_messages(self):
        if not hasattr(self, 'channel'):
            # do the required set up
            channel = await self.messageable._get_channel()
            self.channel = channel

        if self._get_retrieve():
            data = await self._retrieve_messages(self.retrieve)
            if len(data) < 100:
                self.limit = 0  # terminate the infinite loop

            if self.reverse:
                data = reversed(data)
            if self._filter:
                data = filter(self._filter, data)

            channel = self.channel
            for element in data:
                await self.messages.put(self.state.create_message(channel=channel, data=element))

    async def _retrieve_messages(self, retrieve):
        """Retrieve messages and update next parameters."""
        pass

    async def _retrieve_messages_before_strategy(self, retrieve):
        """Retrieve messages using before parameter."""
        before = self.before.id if self.before else None
        data = await self.logs_from(self.channel.id, retrieve, before=before)
        if len(data):
            if self.limit is not None:
                self.limit -= retrieve
            self.before = Object(id=int(data[-1]['id']))
        return data

    async def _retrieve_messages_after_strategy(self, retrieve):
        """Retrieve messages using after parameter."""
        after = self.after.id if self.after else None
        data = await self.logs_from(self.channel.id, retrieve, after=after)
        if len(data):
            if self.limit is not None:
                self.limit -= retrieve
            self.after = Object(id=int(data[0]['id']))
        return data

    async def _retrieve_messages_around_strategy(self, retrieve):
        """Retrieve messages using around parameter."""
        if self.around:
            around = self.around.id if self.around else None
            data = await self.logs_from(self.channel.id, retrieve, around=around)
            self.around = None
            return data
        return []


class AuditLogIterator(_AsyncIterator):
    def __init__(self,
                 guild,
                 limit=None,
                 before=None,
                 after=None,
                 oldest_first=None,
                 user_id=None,
                 action_type=None):
        if isinstance(before, datetime.datetime):
            before = Object(id=time_snowflake(before, high=False))
        if isinstance(after, datetime.datetime):
            after = Object(id=time_snowflake(after, high=True))

        if oldest_first is None:
            self.reverse = after is not None
        else:
            self.reverse = oldest_first

        self.guild = guild
        self.loop = guild._state.loop
        self.request = guild._state.http.get_audit_logs
        self.limit = limit
        self.before = before
        self.user_id = user_id
        self.action_type = action_type
        self.after = OLDEST_OBJECT
        self._users = {}
        self._state = guild._state

        self._filter = None  # entry dict -> bool

        self.entries = asyncio.Queue()

        if self.reverse:
            self._strategy = self._after_strategy
            if self.before:
                self._filter = lambda m: int(m['id']) < self.before.id
        else:
            self._strategy = self._before_strategy
            if self.after and self.after != OLDEST_OBJECT:
                self._filter = lambda m: int(m['id']) > self.after.id

    async def _before_strategy(self, retrieve):
        before = self.before.id if self.before else None
        data = await self.request(self.guild.id, limit=retrieve, user_id=self.user_id,
                                  action_type=self.action_type, before=before)

        entries = data.get('audit_log_entries', [])
        if len(data) and entries:
            if self.limit is not None:
                self.limit -= retrieve
            self.before = Object(id=int(entries[-1]['id']))
        return data.get('users', []), entries

    async def _after_strategy(self, retrieve):
        after = self.after.id if self.after else None
        data = await self.request(self.guild.id, limit=retrieve, user_id=self.user_id,
                                  action_type=self.action_type, after=after)
        entries = data.get('audit_log_entries', [])
        if len(data) and entries:
            if self.limit is not None:
                self.limit -= retrieve
            self.after = Object(id=int(entries[0]['id']))
        return data.get('users', []), entries

    async def next(self):
        if self.entries.empty():
            await self._fill()

        try:
            return self.entries.get_nowait()
        except asyncio.QueueEmpty:
            raise NoMoreItems()

    def _get_retrieve(self):
        l = self.limit
        if l is None or l > 100:
            r = 100
        else:
            r = l
        self.retrieve = r
        return r > 0

    async def _fill(self):
        from .user import User

        if self._get_retrieve():
            users, data = await self._strategy(self.retrieve)
            if len(data) < 100:
                self.limit = 0  # terminate the infinite loop

            if self.reverse:
                data = reversed(data)
            if self._filter:
                data = filter(self._filter, data)

            for user in users:
                u = User(data=user, state=self._state)
                self._users[u.id] = u

            for element in data:
                # TODO: remove this if statement later
                if element['action_type'] is None:
                    continue

                await self.entries.put(AuditLogEntry(data=element, users=self._users, guild=self.guild))


class GuildIterator(_AsyncIterator):
    """Iterator for receiving the client's guilds.

    The guilds endpoint has the same two behaviours as described
    in :class:`HistoryIterator`:
    If ``before`` is specified, the guilds endpoint returns the ``limit``
    newest guilds before ``before``, sorted with newest first. For filling over
    100 guilds, update the ``before`` parameter to the oldest guild received.
    Guilds will be returned in order by time.
    If `after` is specified, it returns the ``limit`` oldest guilds after ``after``,
    sorted with newest first. For filling over 100 guilds, update the ``after``
    parameter to the newest guild received, If guilds are not reversed, they
    will be out of order (99-0, 199-100, so on)

    Not that if both ``before`` and ``after`` are specified, ``before`` is ignored by the
    guilds endpoint.

    Parameters
    -----------
    bot: :class:`discord.Client`
        The client to retrieve the guilds from.
    limit: :class:`int`
        Maximum number of guilds to retrieve.
    before: Optional[Union[:class:`abc.Snowflake`, :class:`datetime.datetime`]]
        Object before which all guilds must be.
    after: Optional[Union[:class:`abc.Snowflake`, :class:`datetime.datetime`]]
        Object after which all guilds must be.
    """
    def __init__(self,
                 bot,
                 limit: int,
                 before: Optional[Union['Snowflake', datetime.datetime]] = None,
                 after: Optional[Union['Snowflake', datetime.datetime]] = None):

        if isinstance(before, datetime.datetime):
            before = Object(id=time_snowflake(before, high=False))
        if isinstance(after, datetime.datetime):
            after = Object(id=time_snowflake(after, high=True))

        self.bot = bot
        self.limit: int = limit
        self.before: Optional[Object] = before
        self.after: Optional[Object] = after

        self._filter = None

        self.state = self.bot._connection
        self.get_guilds = self.bot.http.get_guilds
        self.guilds = asyncio.Queue()

        if self.before and self.after:
            self._retrieve_guilds = self._retrieve_guilds_before_strategy
            self._filter = lambda m: int(m['id']) > self.after.id
        elif self.after:
            self._retrieve_guilds = self._retrieve_guilds_after_strategy
        else:
            self._retrieve_guilds = self._retrieve_guilds_before_strategy

    async def next(self):
        if self.guilds.empty():
            await self.fill_guilds()

        try:
            return self.guilds.get_nowait()
        except asyncio.QueueEmpty:
            raise NoMoreItems()

    def _get_retrieve(self):
        l = self.limit
        if l is None or l > 100:
            r = 100
        else:
            r = l
        self.retrieve = r
        return r > 0

    def create_guild(self, data):
        from .guild import Guild
        return Guild(state=self.state, data=data)

    async def flatten(self):
        result = []
        while self._get_retrieve():
            data = await self._retrieve_guilds(self.retrieve)
            if len(data) < 100:
                self.limit = 0

            if self._filter:
                data = filter(self._filter, data)

            for element in data:
                result.append(self.create_guild(element))
        return result

    async def fill_guilds(self):
        if self._get_retrieve():
            data = await self._retrieve_guilds(self.retrieve)
            if self.limit is None or len(data) < 100:
                self.limit = 0

            if self._filter:
                data = filter(self._filter, data)

            for element in data:
                await self.guilds.put(self.create_guild(element))

    async def _retrieve_guilds(self, retrieve):
        """Retrieve guilds and update next parameters."""
        pass

    async def _retrieve_guilds_before_strategy(self, retrieve):
        """Retrieve guilds using before parameter."""
        before = self.before.id if self.before else None
        data = await self.get_guilds(retrieve, before=before)
        if len(data):
            if self.limit is not None:
                self.limit -= retrieve
            self.before = Object(id=int(data[-1]['id']))
        return data

    async def _retrieve_guilds_after_strategy(self, retrieve):
        """Retrieve guilds using after parameter."""
        after = self.after.id if self.after else None
        data = await self.get_guilds(retrieve, after=after)
        if len(data):
            if self.limit is not None:
                self.limit -= retrieve
            self.after = Object(id=int(data[0]['id']))
        return data


class MemberIterator(_AsyncIterator):
    def __init__(self, guild, limit=1000, after=None):

        if isinstance(after, datetime.datetime):
            after = Object(id=time_snowflake(after, high=True))

        self.guild = guild
        self.limit = limit
        self.after = after or OLDEST_OBJECT

        self.state = self.guild._state
        self.get_members = self.state.http.get_members
        self.members = asyncio.Queue()

    async def next(self):
        if self.members.empty():
            await self.fill_members()

        try:
            return self.members.get_nowait()
        except asyncio.QueueEmpty:
            raise NoMoreItems()

    def _get_retrieve(self):
        l = self.limit
        if l is None or l > 1000:
            r = 1000
        else:
            r = l
        self.retrieve = r
        return r > 0

    async def fill_members(self):
        if self._get_retrieve():
            after = self.after.id if self.after else None
            data = await self.get_members(self.guild.id, self.retrieve, after)
            if not data:
                # no data, terminate
                return

            if len(data) < 1000:
                self.limit = 0 # terminate loop

            self.after = Object(id=int(data[-1]['user']['id']))

            for element in reversed(data):
                await self.members.put(self.create_member(element))

    def create_member(self, data):
        from .member import Member
        return Member(data=data, guild=self.guild, state=self.state)


class ThreadMemberIterator(_AsyncIterator):
    def __init__(
            self,
            thread: ThreadChannel,
            limit: int = 100,
            after: Optional[Union[Snowflake, datetime.datetime]] = None,
            with_member: bool = False
    ):
        self.state = state = thread._state
        self.guild = thread.guild
        self.thread = thread
        self.channel_id = thread.id
        self.limit = limit

        if isinstance(after, datetime.datetime):
            after = Object(id=time_snowflake(after, high=True))

        self.after: Optional[Object] = after

        self.with_member = with_member
        self.members = asyncio.Queue()
        self.getter = state.http.list_thread_members

        self._retrieve_members = self._retrieve_members_after_strategy

    async def next(self):
        if self.members.empty():
            await self.fill_members()

        try:
            return self.members.get_nowait()
        except asyncio.QueueEmpty:
            raise NoMoreItems()

    def _get_retrieve(self):
        l = self.limit
        if l is None or l > 100:
            r = 100
        else:
            r = l
        self.retrieve = r
        return r > 0

    async def fill_members(self):
        # this is a hack because >circular imports<
        from .member import Member
        from .channel import ThreadMember

        guild = self.guild
        state = self.state
        thread = self.thread
        with_member = self.with_member
        cache_joined = state.member_cache_flags.joined
        cache_online = state.member_cache_flags.online

        if self._get_retrieve():

            data = await self._retrieve_members(self.retrieve)
            if self.limit is None or len(data) < 100:
                self.limit = 0

            if not with_member or guild is None or isinstance(guild, Object):
                for element in data:
                    thread_member = ThreadMember(state=state, guild=guild, data=element)
                    thread._add_member(thread_member)
                    await self.members.put(thread_member)
                    
            else:
                for element in data:
                    member = Member(data=element.pop('member'), guild=guild, state=state)
                    if cache_joined or (cache_online and 'online' in member.raw_status):
                        guild._add_member(member)
                    thread_member = ThreadMember(state=state, guild=guild, data=element)
                    thread._add_member(thread_member)
                    await self.members.put(thread_member)

    async def _retrieve_members_after_strategy(self, retrieve: int):
        """Retrieve thread members using after parameter."""
        after = self.after.id if self.after else None
        data = await self.getter(self.channel_id, limit=retrieve, after=after, with_member=self.with_member)
        if len(data):
            if self.limit is not None:
                self.limit -= retrieve
            self.after = Object(id=int(data[0]['user_id']))
            data = reversed(data)
        return data


class ArchivedThreadIterator(_AsyncIterator):
    def __init__(
        self,
        channel: Union[TextChannel, ForumChannel],
        limit: int = 100,
        before: Optional[Union[Snowflake, datetime.datetime]] = None,
        private: bool = False,
        joined_private: bool = True
    ) -> None:
        self.state = state = channel._state
        self.guild = channel.guild
        self.channel_id = channel.id
        self.limit = limit
        self._retrieve_type = 0 if channel.__class__.__name__ == 'TextChannel' else 1

        if isinstance(before, datetime.datetime):
            before = Object(id=time_snowflake(before, high=False))

        self.before: Optional[Object] = before

        self.threads = asyncio.Queue()
        self.getter = state.http.list_archived_threads
        self.type = 'private' if private else 'public'
        self.joined_private = joined_private
        self.getter = state.http.list_archived_threads

    async def next(self):
        if self.threads.empty():
            await self.fill_threads()

        try:
            return self.threads.get_nowait()
        except asyncio.QueueEmpty:
            raise NoMoreItems()

    def _get_retrieve(self):
        l = self.limit
        r = 100 if l is None or l > 100 else l
        self.retrieve = r
        return r > 0

    async def fill_threads(self):
        # this is a hack because >circular imports<
        if self._retrive_type == 0:
            from .channel import ThreadChannel as Factory
        else:
            from .channel import ForumPost as Factory

        if self._get_retrieve():
            guild = self.guild
            data = await self.getter(
                self.channel_id,
                type=self.type,
                joined_private=self.joined_private,
                limit=self.retrieve
            )
            if self.limit is None or len(data) < 100 and not data.get('has_more'):
                self.limit = 0

            for element in data['threads']:
                thread_member = data['members'].get(int(element['id']))
                if thread_member is not None:
                    element['member'] = thread_member
                await self.threads.put(Factory(guild=guild, state=self.state, data=element))


class EventUsersIterator(_AsyncIterator):
    def __init__(self,
                 event: 'GuildScheduledEvent',
                 limit: int = 100,
                 before: Optional[Union['Snowflake', datetime.datetime]] = None,
                 after: Optional[Union['Snowflake', datetime.datetime]] = None,
                 with_member: bool = False):
        self.guild = event.guild
        self.guild_id = event.guild_id
        self.state = event._state
        self.event = event
        self.limit = limit

        if isinstance(before, datetime.datetime):
            before = Object(id=time_snowflake(before, high=True))
        if isinstance(after, datetime.datetime):
            after = Object(id=time_snowflake(after, high=True))

        self.before: Optional[Object] = before
        self.after: Optional[Object] = after

        self.with_member = with_member
        self.users = asyncio.Queue()
        self.getter = event._state.http.get_guild_event_users

        self._filter = None

        if self.before and self.after:
            self._retrieve_users = self._retrieve_users_before_strategy
            self._filter = lambda m: int(m['user']['id']) > self.after.id
        elif self.before:
            self._retrieve_users = self._retrieve_users_before_strategy
        else:
            self._retrieve_users = self._retrieve_users_after_strategy

    async def next(self):
        if self.users.empty():
            await self.fill_users()

        try:
            return self.users.get_nowait()
        except asyncio.QueueEmpty:
            raise NoMoreItems()

    def _get_retrieve(self):
        l = self.limit
        if l is None or l > 100:
            r = 100
        else:
            r = l
        self.retrieve = r
        return r > 0

    async def fill_users(self):
        # this is a hack because >circular imports<
        from .user import User
        from .member import Member

        guild = self.guild
        state = self.state
        cache_joined = state.member_cache_flags.joined
        cache_online = state.member_cache_flags.online

        if self._get_retrieve():

            data = await self._retrieve_users(self.retrieve)
            if self.limit is None or len(data) < 100:
                self.limit = 0

            if self._filter:
                data = filter(self._filter, data)

            if guild is None or isinstance(guild, Object):
                for element in data:
                    await self.users.put(User(state=state, data=element['user']))
            else:
                for element in data:
                    member_id = int(element['user']['id'])
                    member = self.guild.get_member(member_id)
                    if member is not None:
                        await self.users.put(member)
                    else:
                        if self.with_member:
                            element['member']['user'] = element['user']
                            member = Member(data=element['member'], guild=guild, state=state)
                            if cache_joined or (cache_online and 'online' in member.raw_status):
                                self.guild._add_member(member)
                            await self.users.put(member)
                        else:
                            await self.users.put(User(state=self.state, data=element))

    async def _retrieve_users_before_strategy(self, retrieve):
        """Retrieve users using before parameter."""
        before = self.before.id if self.before else None
        data = await self.getter(self.guild_id, self.event.id, limit=retrieve, before=before, with_member=self.with_member)
        if len(data):
            if self.limit is not None:
                self.limit -= retrieve
            self.before = Object(id=int(data[-1]['user']['id']))
        return data

    async def _retrieve_users_after_strategy(self, retrieve):
        """Retrieve users using after parameter."""
        after = self.after.id if self.after else None
        data = await self.getter(self.guild_id, self.event.id, limit=retrieve, after=after, with_member=self.with_member)
        if len(data):
            if self.limit is not None:
                self.limit -= retrieve
            self.after = Object(id=int(data[0]['user']['id']))
            data = reversed(data)
        return data


class BanIterator(_AsyncIterator):
    def __init__(self,
                 guild: 'Guild',
                 limit: int = 1000,
                 before: Optional[Union['Snowflake', datetime.datetime]] = None,
                 after: Optional[Union['Snowflake', datetime.datetime]] = None,):
        self.guild = guild
        self.guild_id = guild.id
        self.state = guild._state
        self.limit = limit

        if isinstance(before, datetime.datetime):
            before = Object(id=time_snowflake(before, high=True))
        if isinstance(after, datetime.datetime):
            after = Object(id=time_snowflake(after, high=True))

        self.before: Optional[Object] = before
        self.after: Optional[Object] = after
        
        self.ban_entries = asyncio.Queue()
        self.getter = guild._state.http.get_bans

        self._filter = None

        if self.before and self.after:
            self._retrieve_bans = self._retrieve_bans_before_strategy
            self._filter = lambda be: int(be['user']['id']) > self.after.id
        elif self.before:
            self._retrieve_bans = self._retrieve_bans_before_strategy
        else:
            self._retrieve_bans = self._retrieve_bans_after_strategy

    async def next(self):
        if self.ban_entries.empty():
            await self.fill_ban_entries()

        try:
            return self.ban_entries.get_nowait()
        except asyncio.QueueEmpty:
            raise NoMoreItems()

    def _get_retrieve(self):
        l = self.limit
        if l is None or l > 1000:
            r = 1000
        else:
            r = l
        self.retrieve = r
        return r > 0

    async def fill_ban_entries(self):
        # this is a hack because >circular imports<
        from .user import User

        state = self.state

        if self._get_retrieve():

            data = await self._retrieve_bans(self.retrieve)
            if self.limit is None or len(data) < 100:
                self.limit = 0

            if self._filter:
                data = filter(self._filter, data)

            for element in data:
                await self.ban_entries.put(
                    BanEntry(user=User(state=state, data=element['user']), reason=element['reason'])
                )

    async def _retrieve_bans_before_strategy(self, retrieve):
        """Retrieve bans using before parameter."""
        before = self.before.id if self.before else None
        data = await self.getter(self.guild_id, limit=retrieve, before=before)
        if len(data):
            if self.limit is not None:
                self.limit -= retrieve
            self.before = Object(id=int(data[-1]['user']['id']))
        return data

    async def _retrieve_bans_after_strategy(self, retrieve):
        """Retrieve bans using after parameter."""
        after = self.after.id if self.after else None
        data = await self.getter(self.guild_id, limit=retrieve, after=after)
        if len(data):
            if self.limit is not None:
                self.limit -= retrieve
            self.after = Object(id=int(data[0]['user']['id']))
            data = reversed(data)
        return data<|MERGE_RESOLUTION|>--- conflicted
+++ resolved
@@ -62,7 +62,6 @@
     'MemberIterator',
     'ReactionIterator',
     'ThreadMemberIterator',
-    'ArchivedThreadIterator',
 )
 
 
@@ -215,11 +214,7 @@
 
             after = self.after.id if self.after else None
             data = await self.getter(
-<<<<<<< HEAD
-                self.channel_id, self.message.id, self.emoji, retrieve, type=self.reaction_type, after=after
-=======
                 self.channel_id, self.message.id, self.emoji, retrieve, reaction_type=self.reaction_type, after=after
->>>>>>> 24f839ef
             )
 
             if data:
