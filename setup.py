--- conflicted
+++ resolved
@@ -54,6 +54,7 @@
             fp.write(version)
 
 
+
 # The text of the README file
 readme = Path('./README.rst').read_text(encoding='utf-8')
 
@@ -98,9 +99,6 @@
     ],
     packages=['discord', 'discord.bin', 'discord.ext.commands', 'discord.ext.tasks'],
     include_package_data=True,
-<<<<<<< HEAD
-    install_requires=["aiohttp", "chardet", "yarl", "async-timeout", "typing-extensions", "attrs", "multidict", "idna", 'importlib_metadata<4;python_version<"3.8.0'],
-=======
     install_requires=[
         "aiohttp",
         "chardet",
@@ -110,8 +108,7 @@
         "attrs",
         "multidict",
         "idna",
-        'importlib_metadata<4;python_version<"3.8.0"'
+        'importlib-metadata<4;python_version<"3.8.0"'
     ],
->>>>>>> b15b6f99
     python_requires=">=3.6"
 )